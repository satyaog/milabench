import io

import yaml
from omegaconf import OmegaConf

from .fs import XPath
from .merge import merge


def relative_to(pth, cwd):
    pth = XPath(pth).expanduser()
    if not pth.is_absolute():
        pth = (XPath(cwd) / pth).resolve()
    return pth


def _config_layers(config_files):
    for config_file in config_files:
        if isinstance(config_file, dict):
            yield config_file
        else:
            config_file = XPath(config_file).absolute()
            config_base = config_file.parent
            with open(config_file) as cf:
                config = yaml.safe_load(cf)
                includes = config.pop("include", [])
                if isinstance(includes, str):
                    includes = [includes]
                yield from _config_layers(
                    relative_to(incl, config_base) for incl in includes
                )
                for v in config.values():
                    assert isinstance(v, dict)
                    v.setdefault("config_base", str(config_base))
                    v.setdefault("config_file", str(config_file))
                    v.setdefault("dirs", {})
                yield config


def resolve_inheritance(bench_config, all_configs):
    while inherit := bench_config.pop("inherits", None):
        parent = all_configs[inherit]
        tags = {*parent.get("tags", []), *bench_config.get("tags", [])}
        bench_config = merge(parent, bench_config)
        bench_config["tags"] = sorted(tags)

    if "*" in all_configs:
        bench_config = merge(bench_config, all_configs["*"])

    return bench_config


def finalize_config(name, bench_config):
    bench_config["name"] = name
    if "definition" in bench_config:
        pack = XPath(bench_config["definition"]).expanduser()
        if not pack.is_absolute():
            pack = (XPath(bench_config["config_base"]) / pack).resolve()
            bench_config["definition"] = str(pack)

    bench_config["tag"] = [bench_config["name"]]

    bench_config = OmegaConf.to_object(OmegaConf.create(bench_config))
    return bench_config


def build_config(*config_files):
    all_configs = {}
    for layer in _config_layers(config_files):
        all_configs = merge(all_configs, layer)
    for name, bench_config in all_configs.items():
        all_configs[name] = resolve_inheritance(bench_config, all_configs)
    for name, bench_config in all_configs.items():
        all_configs[name] = finalize_config(name, bench_config)
    return all_configs


def build_system_config(config_file, defaults=None):
    if config_file is None:
        config = {}
    else:
        config_file = XPath(config_file).absolute()
        with open(config_file) as cf:
            config = yaml.safe_load(cf)

    if defaults:
        config = merge(defaults, config)

    if config["sshkey"] is not None:
        config["sshkey"] = XPath(config["sshkey"]).resolve()

    for node in config["nodes"]:
        for field in ("name", "ip", "user"):
            _name = node.get("name", None)
            assert node[field], f"The `{field}` of the node `{_name}` is missing"
        if node.get("main", None):
            config.setdefault("main_node", node)
    config.setdefault("main_node", config["nodes"][0])
    assert len(config["nodes"]) == 1 or config["main_node"].get("port", None), (
<<<<<<< HEAD
        f"The `port` of the main node `{config['main_node']['name']}` is" " missing"
=======
        f"The `port` of the main node `{config['main_node']['name']}` is missing"
>>>>>>> 39175c76
    )

    return config<|MERGE_RESOLUTION|>--- conflicted
+++ resolved
@@ -97,11 +97,7 @@
             config.setdefault("main_node", node)
     config.setdefault("main_node", config["nodes"][0])
     assert len(config["nodes"]) == 1 or config["main_node"].get("port", None), (
-<<<<<<< HEAD
-        f"The `port` of the main node `{config['main_node']['name']}` is" " missing"
-=======
         f"The `port` of the main node `{config['main_node']['name']}` is missing"
->>>>>>> 39175c76
     )
 
     return config