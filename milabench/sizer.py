--- conflicted
+++ resolved
@@ -172,7 +172,7 @@
             return argv
 
         newsize = self.size(benchmark, capacity)
- 
+
         if newsize is None:
             return argv
 
@@ -181,10 +181,10 @@
         argname = config.get("arg")
         if argname is None:
             return argv
-        
+
         # placeholder replace
         #   train.batch_size_per_gpu={batch_size}
-        placeholder = "{batch_size}" 
+        placeholder = "{batch_size}"
         if placeholder in argname:
             newval = argname.format(batch_size=str(newsize))
 
@@ -193,7 +193,7 @@
                     break
             else:
                 return argv + [newval]
-            
+
             argv[i] = newval
             return argv
 
@@ -230,7 +230,7 @@
     sizer = batch_sizer()
 
     system = system_global.get()
-    
+
     if system:
         capacity = system.get("gpu", dict()).get("capacity")
         return sizer.argv(pack, capacity, argv)
@@ -266,8 +266,8 @@
         if template is None:
             self.benchname = None
             return
-        
-        placeholder = "{batch_size}" 
+
+        placeholder = "{batch_size}"
         argstart = template.replace(placeholder, "")
 
         is_template = False
@@ -276,8 +276,8 @@
             if arg.endswith(template):
                 found = i
                 break
-            
-            # 
+
+            #
             if arg.startswith(argstart):
                 found = i
                 is_template = True
@@ -350,12 +350,12 @@
 
 def arch_to_device(arch):
     device_types = [
-        "cpu", 
-        "cuda", 
-        "ipu", 
-        "xpu", 
-        "mkldnn", 
-        "opengl", "opencl", "ideep", "hip", "ve", 
+        "cpu",
+        "cuda",
+        "ipu",
+        "xpu",
+        "mkldnn",
+        "opengl", "opencl", "ideep", "hip", "ve",
         "fpga", "maia", "xla", "lazy", "vulkan", "mps", "meta",
         "hpu", "mtia", "privateuseone"
     ]
@@ -378,20 +378,11 @@
 
     if hasattr(pack, "config"):
         device_count_used = len(pack.config.get("devices", [0]))
-<<<<<<< HEAD
 
     if device_count_used <= 0:
         device_count_used = 1
-=======
->>>>>>> f88c0366
-
-    if device_count_used <= 0:
-        device_count_used = 1
-
-<<<<<<< HEAD
-=======
+
     ccl = {"hpu": "hccl", "cuda": "nccl", "rocm": "rccl", "xpu": "ccl", "cpu": "gloo"}
->>>>>>> f88c0366
 
     cpu_opt = CPUOptions()
     def auto(value, default):
@@ -406,11 +397,7 @@
     total_available = total_cpu - cpu_opt.reserved_cores
 
     context["cpu_count"] = total_available
-<<<<<<< HEAD
     context["cpu_per_gpu"] = total_available // max(device_count_system, 1)
-=======
-    context["cpu_per_gpu"] = total_available // device_count_system
->>>>>>> f88c0366
     context["n_worker"] = clamp(context["cpu_per_gpu"])
 
     if cpu_opt.n_workers is not None:
@@ -419,7 +406,7 @@
     context["arch"] = arch
     context["device_name"] = arch_to_device(arch)
     context["ccl"] = ccl.get(arch, "gloo")
-    
+
     context["milabench_base"] = option("base", str, default="")
     dirs = vars(pack.dirs)
     context["milabench_venv"] = dirs.get('venv', "")
